import argparse
import asyncio
import dataclasses
import datetime
import os
import random
import sys
from typing import Any, Dict, List, Optional, Tuple

import dataclasses_json
import gcloud.aio.storage as gcs

import llm_benchmark
import llm_request

DEFAULT_DISPLAY_LENGTH = 64
DEFAULT_GCS_BUCKET = "thefastest-data"

GPT_4O_REALTIME_PREVIEW = "gpt-4o-realtime-preview-2024-10-01"
GPT_4O = "gpt-4o"
GPT_4O_MINI = "gpt-4o-mini"
GPT_4_TURBO = "gpt-4-turbo"
GPT_4_0125_PREVIEW = "gpt-4-0125-preview"
GPT_4_1106_PREVIEW = "gpt-4-1106-preview"
GPT_35_TURBO = "gpt-3.5-turbo"
GPT_35_TURBO_0125 = "gpt-3.5-turbo-0125"
GPT_35_TURBO_1106 = "gpt-3.5-turbo-1106"
GEMINI_1_5_PRO = "gemini-1.5-pro"
GEMINI_1_5_FLASH = "gemini-1.5-flash"
LLAMA_31_405B_CHAT = "llama-3.1-405b-chat"
LLAMA_31_405B_CHAT_FP8 = "llama-3.1-405b-chat-fp8"
LLAMA_31_70B_CHAT = "llama-3.1-70b-chat"
LLAMA_31_70B_CHAT_FP8 = "llama-3.1-70b-chat-fp8"
LLAMA_31_8B_CHAT = "llama-3.1-8b-chat"
LLAMA_31_8B_CHAT_FP8 = "llama-3.1-8b-chat-fp8"
LLAMA_3_70B_CHAT = "llama-3-70b-chat"
LLAMA_3_70B_CHAT_FP8 = "llama-3-70b-chat-fp8"
LLAMA_3_70B_CHAT_FP4 = "llama-3-70b-chat-fp4"
LLAMA_3_8B_CHAT = "llama-3-8b-chat"
LLAMA_3_8B_CHAT_FP8 = "llama-3-8b-chat-fp8"
LLAMA_3_8B_CHAT_FP4 = "llama-3-8b-chat-fp4"
MIXTRAL_8X7B_INSTRUCT = "mixtral-8x7b-instruct"
MIXTRAL_8X7B_INSTRUCT_FP8 = "mixtral-8x7b-instruct-fp8"


parser = argparse.ArgumentParser()
parser.add_argument(
    "--format",
    "-F",
    choices=["text", "json"],
    default="text",
    help="Output results in the specified format",
)
parser.add_argument(
    "--mode",
    "-m",
    choices=["text", "tools", "image", "audio", "video"],
    default="text",
    help="Mode to run benchmarks for",
)
parser.add_argument(
    "--filter",
    "-r",
    help="Filter models by name",
)
parser.add_argument(
    "--spread",
    "-s",
    type=float,
    default=0.0,
    help="Spread the requests out over the specified time in seconds",
)
parser.add_argument(
    "--display-length",
    "-l",
    type=int,
    default=DEFAULT_DISPLAY_LENGTH,
    help="Amount of the generation response to display",
)
parser.add_argument(
    "--store",
    action="store_true",
    help="Store the results in the configured GCP bucket",
)


def _dict_to_argv(d: Dict[str, Any]) -> List[str]:
    return [
        f"--{k.replace('_', '-')}" + (f"={v}" if v or v == 0 else "")
        for k, v in d.items()
    ]


class _Llm:
    """
    We maintain a dict of params for the llm, as well as any
    command-line flags that we didn't already handle. We'll
    turn this into a single command line for llm_benchmark.run
    to consume, which allows us to reuse the parsing logic
    from that script, rather than having to duplicate it here.
    """

    def __init__(
        self,
        model: str,
        display_name: Optional[str] = None,
        peft: Optional[str] = None,
        **kwargs,
    ):
        self.args = {
            "format": "none",
            **kwargs,
        }
        if model:
            self.args["model"] = model
        if display_name:
            self.args["display_name"] = display_name
        if peft:
            self.args["peft"] = peft

    async def run(self, pass_argv: List[str], spread: float) -> asyncio.Task:
        if spread:
            await asyncio.sleep(spread)
        full_argv = _dict_to_argv(self.args) + pass_argv
        return await llm_benchmark.run(full_argv)


class _CerebrasLlm(_Llm):
    """See https://docs.cerebras.ai/en/latest/wsc/Model-zoo/MZ-overview.html#list-of-models"""

    def __init__(self, model: str, display_model: Optional[str] = None):
        super().__init__(
            model,
            "cerebras.ai/" + (display_model or model),
            api_key=os.getenv("CEREBRAS_API_KEY"),
            base_url="https://api.cerebras.ai/v1",
        )


class _CloudflareLlm(_Llm):
    """See https://developers.cloudflare.com/workers-ai/models/"""

    def __init__(self, model: str, display_model: Optional[str] = None):
        super().__init__(
            model,
            "cloudflare.com/" + (display_model or model),
        )


class _DeepInfraLlm(_Llm):
    """See https://deepinfra.com/models"""

    def __init__(self, model: str, display_model: Optional[str] = None):
        super().__init__(
            model,
            "deepinfra.com/" + (display_model or model),
            api_key=os.getenv("DEEPINFRA_API_TOKEN"),
            base_url="https://api.deepinfra.com/v1/openai",
        )


class _DatabricksLlm(_Llm):
    """See https://docs.databricks.com/en/machine-learning/foundation-models/supported-models.html"""

    def __init__(self, model: str, display_model: Optional[str] = None):
        super().__init__(
            model,
            "databricks.com/" + (display_model or model),
            api_key=os.getenv("DATABRICKS_TOKEN"),
            base_url="https://adb-1558081827343359.19.azuredatabricks.net/serving-endpoints",
        )


class _FireworksLlm(_Llm):
    """See https://fireworks.ai/models"""

    def __init__(self, model: str, display_model: Optional[str] = None):
        super().__init__(
            model,
            "fireworks.ai/" + (display_model or model),
            api_key=os.getenv("FIREWORKS_API_KEY"),
            base_url="https://api.fireworks.ai/inference/v1",
        )


class _GroqLlm(_Llm):
    """See https://console.groq.com/docs/models"""

    def __init__(self, model: str, display_model: Optional[str] = None):
        super().__init__(
            model,
            "groq.com/" + (display_model or model),
            api_key=os.getenv("GROQ_API_KEY"),
            base_url="https://api.groq.com/openai/v1",
        )


class _MistralLlm(_Llm):
    """See https://docs.mistral.ai/getting-started/models"""

    def __init__(self, model: str, display_model: Optional[str] = None):
        super().__init__(
            model,
            "mistral.ai/" + (display_model or model),
            api_key=os.getenv("MISTRAL_API_KEY"),
            base_url="https://api.mistral.ai/v1",
        )


class _NvidiaLlm(_Llm):
    """See https://build.nvidia.com/explore/discover"""

    def __init__(self, model: str, display_model: Optional[str] = None):
        super().__init__(
            model,
            "nvidia.com/" + (display_model or model),
            api_key=os.getenv("NVIDIA_API_KEY"),
            base_url="https://integrate.api.nvidia.com/v1",
        )


class _OvhLlm(_Llm):
    """See https://llama-3-70b-instruct.endpoints.kepler.ai.cloud.ovh.net/doc"""

    def __init__(self, model: str, display_model: Optional[str] = None):
        super().__init__(
            "",
            "cloud.ovh.net/" + display_model,
            base_url=f"https://{model}.endpoints.kepler.ai.cloud.ovh.net/api/openai_compat/v1",
        )


class _PerplexityLlm(_Llm):
    """See https://docs.perplexity.ai/docs/model-cards"""

    def __init__(self, model: str, display_model: Optional[str] = None):
        super().__init__(
            model,
            "perplexity.ai/" + (display_model or model),
            api_key=os.getenv("PERPLEXITY_API_KEY"),
            base_url="https://api.perplexity.ai",
        )


class _TogetherLlm(_Llm):
    """See https://docs.together.ai/docs/inference-models"""

    def __init__(self, model: str, display_model: Optional[str] = None):
        super().__init__(
            model,
            "together.ai/" + (display_model or model),
            api_key=os.getenv("TOGETHER_API_KEY"),
            base_url="https://api.together.xyz/v1",
        )


class _UltravoxLlm(_Llm):
    """See https://docs.ultravox.ai/docs/models"""

    def __init__(self, model: str, display_model: Optional[str] = None):
        super().__init__(
            model,
            "ultravox.ai/" + (display_model or model),
            api_key=os.getenv("ULTRAVOX_API_KEY"),
            base_url="https://ultravox.api.fixie.ai/v1",
        )


def _text_models():
    AZURE_EASTUS2_OPENAI_API_KEY = os.getenv("AZURE_EASTUS2_OPENAI_API_KEY")
    return [
        # GPT-4o
        _Llm(GPT_4O_REALTIME_PREVIEW),
        _Llm(GPT_4O),
        _Llm(
            GPT_4O,
            api_key=AZURE_EASTUS2_OPENAI_API_KEY,
            base_url="https://fixie-openai-sub-with-gpt4.openai.azure.com",
        ),
        _Llm(GPT_4O, base_url="https://fixie-westus.openai.azure.com"),
        _Llm(
            GPT_4O,
            api_key=os.getenv("AZURE_NCENTRALUS_OPENAI_API_KEY"),
            base_url="https://fixie-centralus.openai.azure.com",
        ),
        _Llm(GPT_4O_MINI),
        # GPT-4 Turbo
        _Llm(GPT_4_TURBO),
        # GPT-4 Turbo Previews
        _Llm(GPT_4_0125_PREVIEW),
        _Llm(
            GPT_4_0125_PREVIEW,
            api_key=os.getenv("AZURE_SCENTRALUS_OPENAI_API_KEY"),
            base_url="https://fixie-scentralus.openai.azure.com",
        ),
        _Llm(GPT_4_1106_PREVIEW),
        _Llm(GPT_4_1106_PREVIEW, base_url="https://fixie-westus.openai.azure.com"),
        _Llm(
            GPT_4_1106_PREVIEW,
            api_key=AZURE_EASTUS2_OPENAI_API_KEY,
            base_url="https://fixie-openai-sub-with-gpt4.openai.azure.com",
        ),
        _Llm(
            GPT_4_1106_PREVIEW,
            api_key=os.getenv("AZURE_FRCENTRAL_OPENAI_API_KEY"),
            base_url="https://fixie-frcentral.openai.azure.com",
        ),
        _Llm(
            GPT_4_1106_PREVIEW,
            api_key=os.getenv("AZURE_SECENTRAL_OPENAI_API_KEY"),
            base_url="https://fixie-secentral.openai.azure.com",
        ),
        _Llm(
            GPT_4_1106_PREVIEW,
            api_key=os.getenv("AZURE_UKSOUTH_OPENAI_API_KEY"),
            base_url="https://fixie-uksouth.openai.azure.com",
        ),
        # GPT-3.5
        _Llm(GPT_35_TURBO_0125),
        _Llm(GPT_35_TURBO_1106),
        _Llm(GPT_35_TURBO_1106, base_url="https://fixie-westus.openai.azure.com"),
        _Llm(
            GPT_35_TURBO,
            api_key=AZURE_EASTUS2_OPENAI_API_KEY,
            base_url="https://fixie-openai-sub-with-gpt4.openai.azure.com",
        ),
        # Claude
        _Llm("claude-3-opus-20240229"),
        _Llm("claude-3-5-sonnet-20240620"),
        _Llm("claude-3-sonnet-20240229"),
        _Llm("claude-3-haiku-20240307"),
        # Cohere
        _Llm("command-r-plus"),
        _Llm("command-r"),
        _Llm("command-light"),
        # Gemini
        _Llm("gemini-pro"),
        _Llm(GEMINI_1_5_PRO),
        _Llm(GEMINI_1_5_FLASH),
        # Mistral
        _MistralLlm("mistral-large-latest", "mistral-large"),
        _MistralLlm("open-mistral-nemo", "mistral-nemo"),
        # Mistral 8x7b
        _DatabricksLlm("databricks-mixtral-8x7b-instruct", MIXTRAL_8X7B_INSTRUCT),
        _DeepInfraLlm("mistralai/Mixtral-8x7B-Instruct-v0.1", MIXTRAL_8X7B_INSTRUCT),
        _FireworksLlm(
            "accounts/fireworks/models/mixtral-8x7b-instruct", MIXTRAL_8X7B_INSTRUCT_FP8
        ),
        _FireworksLlm(
            "accounts/fireworks/models/mixtral-8x7b-instruct-hf", MIXTRAL_8X7B_INSTRUCT
        ),
        _GroqLlm("mixtral-8x7b-32768", MIXTRAL_8X7B_INSTRUCT_FP8),
<<<<<<< HEAD
        _NvidiaLlm("mistralai/mixtral-8x7b-instruct-v0.1-turbo", MIXTRAL_8X7B_INSTRUCT),
        _OctoLlm("mixtral-8x7b-instruct", MIXTRAL_8X7B_INSTRUCT),
=======
        _NvidiaLlm("mistralai/mixtral-8x7b-instruct-v0.1", MIXTRAL_8X7B_INSTRUCT),
>>>>>>> 0a513a54
        _TogetherLlm("mistralai/Mixtral-8x7B-Instruct-v0.1", MIXTRAL_8X7B_INSTRUCT),
        # Llama 3.1 405b
        _DatabricksLlm("databricks-meta-llama-3.1-405b-instruct", LLAMA_31_405B_CHAT),
        _DeepInfraLlm(
            "meta-llama/Meta-Llama-3.1-405B-Instruct", LLAMA_31_405B_CHAT_FP8
        ),
        _FireworksLlm(
            "accounts/fireworks/models/llama-v3p1-405b-instruct", LLAMA_31_405B_CHAT_FP8
        ),
        _GroqLlm("llama-3.1-405b-reasoning", LLAMA_31_405B_CHAT_FP8),
<<<<<<< HEAD
        _NvidiaLlm("meta/llama-3.1-405b-instruct-turbo", LLAMA_31_405B_CHAT),
        _OctoLlm("meta-llama-3.1-405b-instruct", LLAMA_31_405B_CHAT),
=======
        _NvidiaLlm("meta/llama-3.1-405b-instruct", LLAMA_31_405B_CHAT),
>>>>>>> 0a513a54
        _TogetherLlm(
            "meta-llama/Meta-Llama-3.1-405B-Instruct-Turbo", LLAMA_31_405B_CHAT_FP8
        ),
        # _OvhLlm("llama-3p1-405b-instruct", LLAMA_31_405B_CHAT),
        # Llama 3.1 70b
        _CerebrasLlm("llama3.1-70b", LLAMA_31_70B_CHAT),
        _CloudflareLlm("@cf/meta/llama-3.1-70b-preview", LLAMA_31_70B_CHAT),
        # _DatabricksLlm("databricks-meta-llama-3.1-70b-instruct", LLAMA_31_70B_CHAT),
        _DeepInfraLlm("meta-llama/Meta-Llama-3.1-70B-Instruct", LLAMA_31_70B_CHAT),
        _FireworksLlm(
            "accounts/fireworks/models/llama-v3p1-70b-instruct", LLAMA_31_70B_CHAT_FP8
        ),
        _GroqLlm("llama-3.1-70b-versatile", LLAMA_31_70B_CHAT_FP8),
<<<<<<< HEAD
        _NvidiaLlm("meta/llama-3.1-70b-instruct-turbo", LLAMA_31_70B_CHAT),
        _OctoLlm("meta-llama-3.1-70b-instruct", LLAMA_31_70B_CHAT),
=======
        _NvidiaLlm("meta/llama-3.1-70b-instruct", LLAMA_31_70B_CHAT),
>>>>>>> 0a513a54
        _PerplexityLlm("llama-3.1-70b-instruct", LLAMA_31_70B_CHAT),
        _TogetherLlm(
            "meta-llama/Meta-Llama-3.1-70B-Instruct-Turbo", LLAMA_31_70B_CHAT_FP8
        ),
        # _OvhLlm("llama-3p1-8b-instruct", LLAMA_31_8B_CHAT),
        # Llama 3.1 8b
        _CerebrasLlm("llama3.1-8b", LLAMA_31_8B_CHAT),
        _CloudflareLlm("@cf/meta/llama-3.1-8b-preview", LLAMA_31_8B_CHAT),
        # _DatabricksLlm("databricks-meta-llama-3.1-8b-instruct", LLAMA_31_8B_CHAT),
        _DeepInfraLlm("meta-llama/Meta-Llama-3.1-8B-Instruct", LLAMA_31_8B_CHAT),
        _FireworksLlm(
            "accounts/fireworks/models/llama-v3p1-8b-instruct", LLAMA_31_8B_CHAT_FP8
        ),
        _GroqLlm("llama-3.1-8b-instant", LLAMA_31_8B_CHAT_FP8),
<<<<<<< HEAD
        _NvidiaLlm("meta/llama-3.1-8b-instruct-turbo", LLAMA_31_8B_CHAT),
        _OctoLlm("meta-llama-3.1-8b-instruct", LLAMA_31_8B_CHAT),
=======
        _NvidiaLlm("meta/llama-3.1-8b-instruct", LLAMA_31_8B_CHAT),
>>>>>>> 0a513a54
        _PerplexityLlm("llama-3.1-8b-instruct", LLAMA_31_8B_CHAT),
        _TogetherLlm(
            "meta-llama/Meta-Llama-3.1-8B-Instruct-Turbo", LLAMA_31_8B_CHAT_FP8
        ),
        # _OvhLlm("llama-3p1-70b-instruct", LLAMA_31_70B_CHAT),
        # Llama 3 70b
        _DatabricksLlm("databricks-meta-llama-3-70b-instruct", LLAMA_3_70B_CHAT),
        _DeepInfraLlm("meta-llama/Meta-Llama-3-70B-Instruct", LLAMA_3_70B_CHAT),
        _FireworksLlm(
            "accounts/fireworks/models/llama-v3-70b-instruct", LLAMA_3_70B_CHAT_FP8
        ),
        _FireworksLlm(
            "accounts/fireworks/models/llama-v3-70b-instruct-hf", LLAMA_3_70B_CHAT
        ),
        _GroqLlm("llama3-70b-8192", LLAMA_3_70B_CHAT_FP8),
<<<<<<< HEAD
        _OctoLlm("meta-llama-3-70b-instruct", LLAMA_3_70B_CHAT),
=======
        _NvidiaLlm("meta/llama3-70b-instruct", LLAMA_3_70B_CHAT),
>>>>>>> 0a513a54
        _TogetherLlm("meta-llama/Llama-3-70b-chat-hf", LLAMA_3_70B_CHAT),
        _TogetherLlm(
            "meta-llama/Meta-Llama-3-70B-Instruct-Turbo", LLAMA_3_70B_CHAT_FP8
        ),
        _TogetherLlm("meta-llama/Meta-Llama-3-70B-Instruct-Lite", LLAMA_3_70B_CHAT_FP4),
        _OvhLlm("llama-3-70b-instruct", LLAMA_3_70B_CHAT),
        # Finetunes on Llama 3 70b
        _FireworksLlm(
            "accounts/fixie/models/1b68538a063a49e2ae4513d4ef186e9a",
            LLAMA_3_70B_CHAT + "-lora-1b68",
        ),
        # Llama 3 8b
        _CloudflareLlm("@cf/meta/llama-3-8b-instruct", LLAMA_3_8B_CHAT),
        _DeepInfraLlm("meta-llama/Meta-Llama-3-8B-Instruct", LLAMA_3_8B_CHAT),
        _FireworksLlm(
            "accounts/fireworks/models/llama-v3-8b-instruct", LLAMA_3_8B_CHAT_FP8
        ),
        _FireworksLlm(
            "accounts/fireworks/models/llama-v3-8b-instruct-hf", LLAMA_3_8B_CHAT
        ),
        _GroqLlm("llama3-8b-8192", LLAMA_3_8B_CHAT_FP8),
<<<<<<< HEAD
        _OctoLlm("meta-llama-3-8b-instruct", LLAMA_3_8B_CHAT),
=======
        _NvidiaLlm("meta/llama3-8b-instruct", LLAMA_3_8B_CHAT),
>>>>>>> 0a513a54
        _TogetherLlm("meta-llama/Llama-3-8b-chat-hf", LLAMA_3_8B_CHAT),
        _TogetherLlm("meta-llama/Meta-Llama-3-8B-Instruct-Turbo", LLAMA_3_8B_CHAT_FP8),
        _TogetherLlm("meta-llama/Meta-Llama-3-8B-Instruct-Lite", LLAMA_3_8B_CHAT_FP4),
        _OvhLlm("llama-3-8b-instruct", LLAMA_3_8B_CHAT),
        # Fine-tunes on Llama 3 8b
        _FireworksLlm(
            "accounts/fixie/models/8ab03ea85d2a4b9da659ce63db36a9b1",
            LLAMA_3_8B_CHAT + "-lora-8ab0",
        ),
    ]


def _tools_models():
    return [
        _Llm(GPT_4O),
        _Llm(GPT_4O_MINI),
        _Llm(GPT_4_TURBO),
        _Llm(GPT_4O, GPT_4O + "-strict", strict=None),
        _Llm(GPT_4O_MINI, GPT_4O_MINI + "-strict", strict=None),
        _Llm(GPT_4_TURBO, GPT_4_TURBO + "-strict", strict=None),
        _Llm("claude-3-opus-20240229"),
        _Llm("claude-3-5-sonnet-20240620"),
        _Llm("claude-3-sonnet-20240229"),
        _Llm("claude-3-haiku-20240307"),
        _Llm(GEMINI_1_5_PRO),
        _Llm(GEMINI_1_5_FLASH),
        _FireworksLlm("accounts/fireworks/models/firefunction-v2", "firefunction-v2"),
        # _FireworksLlm(
        #    "accounts/fireworks/models/llama-v3p1-405b-instruct", LLAMA_31_405B_CHAT_FP8
        # ), returns "FUNCTION" and the call as text
        _GroqLlm("llama-3.1-405b-reasoning", LLAMA_31_405B_CHAT_FP8),
        _GroqLlm("llama-3.1-70b-versatile", LLAMA_31_70B_CHAT_FP8),
        _GroqLlm("llama-3.1-8b-instant", LLAMA_31_8B_CHAT_FP8),
        _GroqLlm("llama3-groq-70b-8192-tool-use-preview"),
        _GroqLlm("llama3-groq-8b-8192-tool-use-preview"),
    ]


def _image_models():
    return [
        _Llm(GPT_4O),
        _Llm(GPT_4O_MINI),
        _Llm(GPT_4_TURBO),
        _Llm("gpt-4-vision-preview", base_url="https://fixie-westus.openai.azure.com"),
        _Llm("claude-3-opus-20240229"),
        _Llm("claude-3-5-sonnet-20240620"),
        _Llm("claude-3-sonnet-20240229"),
        _Llm("gemini-pro-vision"),
        _Llm(GEMINI_1_5_PRO),
        _Llm(GEMINI_1_5_FLASH),
        _FireworksLlm(
            "accounts/fireworks/models/phi-3-vision-128k-instruct", "phi-3-vision"
        ),
        _MistralLlm("pixtral-latest", "pixtral"),
    ]


def _audio_models():
    return [
        _Llm(GPT_4O_REALTIME_PREVIEW),
        _Llm(GEMINI_1_5_PRO),
        _Llm(GEMINI_1_5_FLASH),
        _UltravoxLlm("fixie-ai/ultravox-v0.4", "ultravox-v0.4-8b"),
        _UltravoxLlm("fixie-ai/ultravox-70B", "ultravox-v0.4-70b"),
        _Llm(
            "fixie-ai/ultravox-v0.2",
            "baseten.co/ultravox-v0.2",
            base_url="https://bridge.baseten.co/5wovovzq/v1/direct",
            api_key=os.getenv("BASETEN_API_KEY"),
        ),
    ]


def _video_models():
    return [
        # _Llm(GPT_4O),
        _Llm(GEMINI_1_5_PRO),
        _Llm(GEMINI_1_5_FLASH),
    ]


def _get_models(mode: str, filter: Optional[str] = None):
    mode_map = {
        "text": _text_models,
        "tools": _tools_models,
        "image": _image_models,
        "audio": _audio_models,
        "video": _video_models,
    }
    if mode not in mode_map:
        raise ValueError(f"Unknown mode {mode}")
    models = mode_map[mode]()
    return [
        m
        for m in models
        if not filter
        or filter in (m.args.get("display_name") or m.args["model"]).lower()
    ]


def _get_prompt(mode: str) -> List[str]:
    if mode == "text":
        return ["@media/text/llama31.md"]
    elif mode == "tools":
        return [
            "I have a flight booked for July 14, 2024, and the flight number is AA100. Please check its status for me.",
            "--tool",
            "media/tools/flights.json",
        ]
    elif mode == "image":
        return [
            "Based on the image, explain what will happen next.",
            "--file",
            "media/image/inception.jpeg",
        ]
    elif mode == "audio":
        return [
            "Listen and respond to the following:",
            "--file",
            "media/audio/boolq.wav",
        ]
    elif mode == "video":
        return [
            "What color is the logo on the screen and how does it relate to what the actor is saying?",
            "--file",
            "media/video/psa.webm",
        ]
    raise ValueError(f"Unknown mode {mode}")


@dataclasses.dataclass
class _Response(dataclasses_json.DataClassJsonMixin):
    time: str
    duration: str
    region: str
    cmd: str
    results: List[llm_request.ApiMetrics]


def _format_response(
    response: _Response, format: str, dlen: int = 0
) -> Tuple[str, str]:
    if format == "json":
        return response.to_json(indent=2), "application/json"
    else:
        s = (
            "| Provider/Model                             | TTR  | TTFT | TPS  | ITk  | OTk | ITim | OTim | Total |"
            f" {'Response':{dlen}.{dlen}} |\n"
            "| :----------------------------------------- | ---: | ---: | ---: | ---: | --: | ---: | ---: | ----: |"
            f" {':--':-<{dlen}.{dlen}} |\n"
        )

        for r in response.results:
            ttr = r.ttr or 0.0
            ttft = r.ttft or 0.0
            tps = r.tps or 0.0
            in_tokens = r.input_tokens or 0
            out_tokens = r.output_tokens or 0
            in_time = r.provider_input_time or 0
            out_time = (
                r.provider_output_time or r.total_time - r.ttft
                if out_tokens
                else r.ttft
            )
            total_time = r.total_time or 0.0
            output = (r.error or r.output).strip().replace("\n", "\\n")
            s += (
                f"| {r.model[:42]:42} | {ttr:4.2f} | {ttft:4.2f} | {tps:4.0f} "
                f"| {in_tokens:4} | {out_tokens:3} | {in_time:4.2f} | {out_time:4.2f} "
                f"| {total_time:5.2f} | {output:{dlen}.{dlen}} |\n"
            )

        s += f"\ntime: {response.time}, duration: {response.duration} region: {response.region}, cmd: {response.cmd}\n"
        return s, "text/markdown"


async def _store_response(gcp_bucket: str, key: str, text: str, content_type: str):
    print(f"Storing results in {gcp_bucket}/{key}")
    storage = gcs.Storage(service_file="service_account.json")
    await storage.upload(gcp_bucket, key, text, content_type=content_type)
    await storage.close()


async def _run(argv: List[str]) -> Tuple[str, str]:
    """
    This function is invoked either from the webapp (via run) or the main function below.
    The args we know about are stored in args, and any unknown args are stored in pass_argv,
    which we'll pass to the _Llm.run function, who will turn them back into a
    single list of flags for consumption by the llm_benchmark.run function.
    """
    time_start = datetime.datetime.now()
    time_str = time_start.isoformat()
    region = os.getenv("FLY_REGION", "local")
    cmd = " ".join(argv)
    args, pass_argv = parser.parse_known_args(argv)
    pass_argv += _get_prompt(args.mode)
    models = _get_models(args.mode, args.filter)
    tasks = []
    for m in models:
        delay = random.uniform(0, args.spread)
        tasks.append(asyncio.create_task(m.run(pass_argv, delay)))
    await asyncio.gather(*tasks)
    results = [t.result() for t in tasks if t.result() is not None]
    elapsed = datetime.datetime.now() - time_start
    elapsed_str = f"{elapsed.total_seconds():.2f}s"
    response = _Response(time_str, elapsed_str, region, cmd, results)
    if args.store:
        path = f"{region}/{args.mode}/{time_str.split('T')[0]}.json"
        json, content_type = _format_response(response, "json")
        await _store_response(DEFAULT_GCS_BUCKET, path, json, content_type)
    return _format_response(response, args.format, args.display_length)


async def run(params: Dict[str, Any]) -> Tuple[str, str]:
    return await _run(_dict_to_argv(params))


async def main():
    text, _ = await _run(sys.argv[1:])
    print(text)


if __name__ == "__main__":
    asyncio.run(main())<|MERGE_RESOLUTION|>--- conflicted
+++ resolved
@@ -350,12 +350,7 @@
             "accounts/fireworks/models/mixtral-8x7b-instruct-hf", MIXTRAL_8X7B_INSTRUCT
         ),
         _GroqLlm("mixtral-8x7b-32768", MIXTRAL_8X7B_INSTRUCT_FP8),
-<<<<<<< HEAD
-        _NvidiaLlm("mistralai/mixtral-8x7b-instruct-v0.1-turbo", MIXTRAL_8X7B_INSTRUCT),
-        _OctoLlm("mixtral-8x7b-instruct", MIXTRAL_8X7B_INSTRUCT),
-=======
         _NvidiaLlm("mistralai/mixtral-8x7b-instruct-v0.1", MIXTRAL_8X7B_INSTRUCT),
->>>>>>> 0a513a54
         _TogetherLlm("mistralai/Mixtral-8x7B-Instruct-v0.1", MIXTRAL_8X7B_INSTRUCT),
         # Llama 3.1 405b
         _DatabricksLlm("databricks-meta-llama-3.1-405b-instruct", LLAMA_31_405B_CHAT),
@@ -366,12 +361,7 @@
             "accounts/fireworks/models/llama-v3p1-405b-instruct", LLAMA_31_405B_CHAT_FP8
         ),
         _GroqLlm("llama-3.1-405b-reasoning", LLAMA_31_405B_CHAT_FP8),
-<<<<<<< HEAD
-        _NvidiaLlm("meta/llama-3.1-405b-instruct-turbo", LLAMA_31_405B_CHAT),
-        _OctoLlm("meta-llama-3.1-405b-instruct", LLAMA_31_405B_CHAT),
-=======
         _NvidiaLlm("meta/llama-3.1-405b-instruct", LLAMA_31_405B_CHAT),
->>>>>>> 0a513a54
         _TogetherLlm(
             "meta-llama/Meta-Llama-3.1-405B-Instruct-Turbo", LLAMA_31_405B_CHAT_FP8
         ),
@@ -385,12 +375,7 @@
             "accounts/fireworks/models/llama-v3p1-70b-instruct", LLAMA_31_70B_CHAT_FP8
         ),
         _GroqLlm("llama-3.1-70b-versatile", LLAMA_31_70B_CHAT_FP8),
-<<<<<<< HEAD
-        _NvidiaLlm("meta/llama-3.1-70b-instruct-turbo", LLAMA_31_70B_CHAT),
-        _OctoLlm("meta-llama-3.1-70b-instruct", LLAMA_31_70B_CHAT),
-=======
         _NvidiaLlm("meta/llama-3.1-70b-instruct", LLAMA_31_70B_CHAT),
->>>>>>> 0a513a54
         _PerplexityLlm("llama-3.1-70b-instruct", LLAMA_31_70B_CHAT),
         _TogetherLlm(
             "meta-llama/Meta-Llama-3.1-70B-Instruct-Turbo", LLAMA_31_70B_CHAT_FP8
@@ -405,12 +390,7 @@
             "accounts/fireworks/models/llama-v3p1-8b-instruct", LLAMA_31_8B_CHAT_FP8
         ),
         _GroqLlm("llama-3.1-8b-instant", LLAMA_31_8B_CHAT_FP8),
-<<<<<<< HEAD
-        _NvidiaLlm("meta/llama-3.1-8b-instruct-turbo", LLAMA_31_8B_CHAT),
-        _OctoLlm("meta-llama-3.1-8b-instruct", LLAMA_31_8B_CHAT),
-=======
         _NvidiaLlm("meta/llama-3.1-8b-instruct", LLAMA_31_8B_CHAT),
->>>>>>> 0a513a54
         _PerplexityLlm("llama-3.1-8b-instruct", LLAMA_31_8B_CHAT),
         _TogetherLlm(
             "meta-llama/Meta-Llama-3.1-8B-Instruct-Turbo", LLAMA_31_8B_CHAT_FP8
@@ -426,11 +406,6 @@
             "accounts/fireworks/models/llama-v3-70b-instruct-hf", LLAMA_3_70B_CHAT
         ),
         _GroqLlm("llama3-70b-8192", LLAMA_3_70B_CHAT_FP8),
-<<<<<<< HEAD
-        _OctoLlm("meta-llama-3-70b-instruct", LLAMA_3_70B_CHAT),
-=======
-        _NvidiaLlm("meta/llama3-70b-instruct", LLAMA_3_70B_CHAT),
->>>>>>> 0a513a54
         _TogetherLlm("meta-llama/Llama-3-70b-chat-hf", LLAMA_3_70B_CHAT),
         _TogetherLlm(
             "meta-llama/Meta-Llama-3-70B-Instruct-Turbo", LLAMA_3_70B_CHAT_FP8
@@ -452,11 +427,6 @@
             "accounts/fireworks/models/llama-v3-8b-instruct-hf", LLAMA_3_8B_CHAT
         ),
         _GroqLlm("llama3-8b-8192", LLAMA_3_8B_CHAT_FP8),
-<<<<<<< HEAD
-        _OctoLlm("meta-llama-3-8b-instruct", LLAMA_3_8B_CHAT),
-=======
-        _NvidiaLlm("meta/llama3-8b-instruct", LLAMA_3_8B_CHAT),
->>>>>>> 0a513a54
         _TogetherLlm("meta-llama/Llama-3-8b-chat-hf", LLAMA_3_8B_CHAT),
         _TogetherLlm("meta-llama/Meta-Llama-3-8B-Instruct-Turbo", LLAMA_3_8B_CHAT_FP8),
         _TogetherLlm("meta-llama/Meta-Llama-3-8B-Instruct-Lite", LLAMA_3_8B_CHAT_FP4),
