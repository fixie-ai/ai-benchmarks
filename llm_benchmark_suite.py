import argparse
import asyncio
import dataclasses
import datetime
import os
import random
import sys
from typing import Any, Dict, List, Optional, Tuple

import dataclasses_json
import gcloud.aio.storage as gcs

import llm_benchmark
import llm_request

DEFAULT_DISPLAY_LENGTH = 64
DEFAULT_GCS_BUCKET = "thefastest-data"

GPT_4O = "gpt-4o"
GPT_4_TURBO = "gpt-4-turbo"
GPT_4_0125_PREVIEW = "gpt-4-0125-preview"
GPT_4_1106_PREVIEW = "gpt-4-1106-preview"
GPT_35_TURBO = "gpt-3.5-turbo"
GPT_35_TURBO_0125 = "gpt-3.5-turbo-0125"
GPT_35_TURBO_1106 = "gpt-3.5-turbo-1106"
LLAMA_3_70B_CHAT = "llama-3-70b-chat"
LLAMA_3_8B_CHAT = "llama-3-8b-chat"
MIXTRAL_8X22B_INSTRUCT = "mixtral-8x22b-instruct"
MIXTRAL_8X7B_INSTRUCT = "mixtral-8x7b-instruct"
PHI_2 = "phi-2"


parser = argparse.ArgumentParser()
parser.add_argument(
    "--format",
    "-F",
    choices=["text", "json"],
    default="text",
    help="Output results in the specified format",
)
parser.add_argument(
    "--mode",
    "-m",
    choices=["text", "image", "audio", "video"],
    default="text",
    help="Mode to run benchmarks for",
)
parser.add_argument(
    "--filter",
    "-r",
    help="Filter models by name",
)
parser.add_argument(
    "--spread",
    "-s",
    type=float,
    default=0.0,
    help="Spread the requests out over the specified time in seconds",
)
parser.add_argument(
    "--display-length",
    "-l",
    type=int,
    default=DEFAULT_DISPLAY_LENGTH,
    help="Amount of the generation response to display",
)
parser.add_argument(
    "--store",
    action="store_true",
    help="Store the results in the configured GCP bucket",
)


def _dict_to_argv(d: Dict[str, Any]) -> List[str]:
    return [
        f"--{k.replace('_', '-')}" + (f"={v}" if v or v == 0 else "")
        for k, v in d.items()
    ]


class _Llm:
    """
    We maintain a dict of params for the llm, as well as any
    command-line flags that we didn't already handle. We'll
    turn this into a single command line for llm_benchmark.run
    to consume, which allows us to reuse the parsing logic
    from that script, rather than having to duplicate it here.
    """

    def __init__(self, model: str, display_name: Optional[str] = None, **kwargs):
        self.args = {
            "format": "none",
            **kwargs,
        }
        if model:
            self.args["model"] = model
        if display_name:
            self.args["display_name"] = display_name

    async def run(self, pass_argv: List[str], spread: float) -> asyncio.Task:
        if spread:
            await asyncio.sleep(spread)
        full_argv = _dict_to_argv(self.args) + pass_argv
        return await llm_benchmark.run(full_argv)


class _AnyscaleLlm(_Llm):
    """See https://docs.endpoints.anyscale.com/text-generation/query-a-model"""

    def __init__(self, model: str, display_model: Optional[str] = None):
        super().__init__(
            model,
            "anyscale.com/" + (display_model or model),
            api_key=os.getenv("ANYSCALE_API_KEY"),
            base_url="https://api.endpoints.anyscale.com/v1",
        )


class _CloudflareLlm(_Llm):
    """See https://developers.cloudflare.com/workers-ai/models/"""

    def __init__(self, model: str, display_model: Optional[str] = None):
        super().__init__(
            model,
            "cloudflare.com/" + (display_model or model),
        )


class _DeepInfraLlm(_Llm):
    """See https://deepinfra.com/models"""

    def __init__(self, model: str, display_model: Optional[str] = None):
        super().__init__(
            model,
            "deepinfra.com/" + (display_model or model),
            api_key=os.getenv("DEEPINFRA_API_TOKEN"),
            base_url="https://api.deepinfra.com/v1/openai",
        )


class _DatabricksLlm(_Llm):
    """See https://docs.databricks.com/en/machine-learning/foundation-models/supported-models.html"""

    def __init__(self, model: str, display_model: Optional[str] = None):
        super().__init__(
            model,
            "databricks.com/" + (display_model or model),
            api_key=os.getenv("DATABRICKS_TOKEN"),
            base_url="https://adb-1558081827343359.19.azuredatabricks.net/serving-endpoints",
        )


class _FireworksLlm(_Llm):
    """See https://fireworks.ai/models"""

    def __init__(self, model: str, display_model: Optional[str] = None):
        super().__init__(
            model,
            "fireworks.ai/" + (display_model or model),
            api_key=os.getenv("FIREWORKS_API_KEY"),
            base_url="https://api.fireworks.ai/inference/v1",
        )


class _GroqLlm(_Llm):
    """See https://console.groq.com/docs/models"""

    def __init__(self, model: str, display_model: Optional[str] = None):
        super().__init__(
            model,
            "groq.com/" + (display_model or model),
            api_key=os.getenv("GROQ_API_KEY"),
            base_url="https://api.groq.com/openai/v1",
        )


class _OctoLlm(_Llm):
    """See https://octo.ai/docs/getting-started/inference-models#serverless-endpoints"""

    def __init__(self, model: str, display_model: Optional[str] = None):
        super().__init__(
            model,
            "octo.ai/" + (display_model or model),
            api_key=os.getenv("OCTOML_API_KEY"),
            base_url="https://text.octoai.run/v1",
        )


class _PerplexityLlm(_Llm):
    """See https://docs.perplexity.ai/docs/model-cards"""

    def __init__(self, model: str, display_model: Optional[str] = None):
        super().__init__(
            model,
            "perplexity.ai/" + (display_model or model),
            api_key=os.getenv("PERPLEXITY_API_KEY"),
            base_url="https://api.perplexity.ai",
        )


class _TogetherLlm(_Llm):
    """See https://docs.together.ai/docs/inference-models"""

    def __init__(self, model: str, display_model: Optional[str] = None):
        super().__init__(
            model,
            "together.ai/" + (display_model or model),
            api_key=os.getenv("TOGETHER_API_KEY"),
            base_url="https://api.together.xyz/v1",
        )


class _OvhLlm(_Llm):
    """See https://llama-3-70b-instruct.endpoints.kepler.ai.cloud.ovh.net/doc"""

    def __init__(self, model: str, display_model: Optional[str] = None):
        super().__init__(
            "",
            "endpoints.ai.cloud.ovh.net/" + display_model,
            base_url=f"https://{model}.endpoints.kepler.ai.cloud.ovh.net/api/openai_compat/v1",
        )


def _text_models():
    AZURE_EASTUS2_OPENAI_API_KEY = os.getenv("AZURE_EASTUS2_OPENAI_API_KEY")
    return [
        # GPT-4o
        _Llm(GPT_4O),
        _Llm(
            GPT_4O,
            api_key=AZURE_EASTUS2_OPENAI_API_KEY,
            base_url="https://fixie-openai-sub-with-gpt4.openai.azure.com",
        ),
        _Llm(GPT_4O, base_url="https://fixie-westus.openai.azure.com"),
        _Llm(
            GPT_4O,
            api_key=os.getenv("AZURE_NCENTRALUS_OPENAI_API_KEY"),
            base_url="https://fixie-centralus.openai.azure.com",
        ),
        # GPT-4 Turbo
        _Llm(GPT_4_TURBO),
        # GPT-4 Turbo Previews
        _Llm(GPT_4_0125_PREVIEW),
        _Llm(
            GPT_4_0125_PREVIEW,
            api_key=os.getenv("AZURE_SCENTRALUS_OPENAI_API_KEY"),
            base_url="https://fixie-scentralus.openai.azure.com",
        ),
        _Llm(GPT_4_1106_PREVIEW),
        _Llm(GPT_4_1106_PREVIEW, base_url="https://fixie-westus.openai.azure.com"),
        _Llm(
            GPT_4_1106_PREVIEW,
            api_key=AZURE_EASTUS2_OPENAI_API_KEY,
            base_url="https://fixie-openai-sub-with-gpt4.openai.azure.com",
        ),
        _Llm(
            GPT_4_1106_PREVIEW,
            api_key=os.getenv("AZURE_FRCENTRAL_OPENAI_API_KEY"),
            base_url="https://fixie-frcentral.openai.azure.com",
        ),
        _Llm(
            GPT_4_1106_PREVIEW,
            api_key=os.getenv("AZURE_SECENTRAL_OPENAI_API_KEY"),
            base_url="https://fixie-secentral.openai.azure.com",
        ),
        _Llm(
            GPT_4_1106_PREVIEW,
            api_key=os.getenv("AZURE_UKSOUTH_OPENAI_API_KEY"),
            base_url="https://fixie-uksouth.openai.azure.com",
        ),
        # GPT-3.5
        _Llm(GPT_35_TURBO_0125),
        _Llm(GPT_35_TURBO_1106),
        _Llm(GPT_35_TURBO_1106, base_url="https://fixie-westus.openai.azure.com"),
        _Llm(
            GPT_35_TURBO,
            api_key=AZURE_EASTUS2_OPENAI_API_KEY,
            base_url="https://fixie-openai-sub-with-gpt4.openai.azure.com",
        ),
        # Claude
        _Llm("claude-3-opus-20240229"),
        _Llm("claude-3-5-sonnet-20240620"),
        _Llm("claude-3-sonnet-20240229"),
        _Llm("claude-3-haiku-20240307"),
        # Cohere
        _Llm("command-r-plus"),
        _Llm("command-r"),
        _Llm("command-light"),
        # Gemini
        _Llm("gemini-pro"),
        _Llm("gemini-1.5-pro-preview-0514"),
        _Llm("gemini-1.5-flash-preview-0514"),
        # Mistral 8x22b
        # _Llm(
        #    "mistral-large",  # is this the same?
        #    api_key=os.getenv("AZURE_EASTUS2_MISTRAL_API_KEY"),
        #    base_url="https://fixie-mistral-serverless.eastus2.inference.ai.azure.com/v1",
        # ),
        _AnyscaleLlm("mistralai/Mixtral-8x22B-Instruct-v0.1", MIXTRAL_8X22B_INSTRUCT),
        _DeepInfraLlm("mistralai/Mixtral-8x22B-Instruct-v0.1", MIXTRAL_8X22B_INSTRUCT),
        _FireworksLlm(
            "accounts/fireworks/models/mixtral-8x22b-instruct", MIXTRAL_8X22B_INSTRUCT
        ),
        _OctoLlm("mixtral-8x22b-instruct", MIXTRAL_8X22B_INSTRUCT),
        _TogetherLlm("mistralai/Mixtral-8x22B-Instruct-v0.1", MIXTRAL_8X22B_INSTRUCT),
        # Mistral 8x7b
        _AnyscaleLlm("mistralai/Mixtral-8x7B-Instruct-v0.1", MIXTRAL_8X7B_INSTRUCT),
        _DatabricksLlm("databricks-mixtral-8x7b-instruct", MIXTRAL_8X7B_INSTRUCT),
        _DeepInfraLlm("mistralai/Mixtral-8x7B-Instruct-v0.1", MIXTRAL_8X7B_INSTRUCT),
        _FireworksLlm(
            "accounts/fireworks/models/mixtral-8x7b-instruct", MIXTRAL_8X7B_INSTRUCT
        ),
        _GroqLlm("mixtral-8x7b-32768", MIXTRAL_8X7B_INSTRUCT),
        _OctoLlm("mixtral-8x7b-instruct", MIXTRAL_8X7B_INSTRUCT),
        _TogetherLlm("mistralai/Mixtral-8x7B-Instruct-v0.1", MIXTRAL_8X7B_INSTRUCT),
        # Llama 3 70b
        _AnyscaleLlm("meta-llama/Llama-3-70b-chat-hf", LLAMA_3_70B_CHAT),
        _DatabricksLlm("databricks-meta-llama-3-70b-instruct", LLAMA_3_70B_CHAT),
        _DeepInfraLlm("meta-llama/Meta-Llama-3-70B-Instruct", LLAMA_3_70B_CHAT),
        _FireworksLlm(
            "accounts/fireworks/models/llama-v3-70b-instruct", LLAMA_3_70B_CHAT
        ),
        _GroqLlm("llama3-70b-8192", LLAMA_3_70B_CHAT),
        _OctoLlm("meta-llama-3-70b-instruct", LLAMA_3_70B_CHAT),
        _PerplexityLlm("llama-3-70b-instruct", LLAMA_3_70B_CHAT),
        _TogetherLlm("meta-llama/Llama-3-70b-chat-hf", LLAMA_3_70B_CHAT),
        _OvhLlm("llama-3-70b-instruct", LLAMA_3_70B_CHAT),
        # Function calling with Llama 3 70b
        _FireworksLlm("accounts/fireworks/models/firefunction-v2", "firefunction-v2"),
        # Llama 3 8b
        _AnyscaleLlm("meta-llama/Llama-3-8b-chat-hf", LLAMA_3_8B_CHAT),
        _CloudflareLlm("@cf/meta/llama-3-8b-instruct", LLAMA_3_8B_CHAT),
        _DeepInfraLlm("meta-llama/Meta-Llama-3-8B-Instruct", LLAMA_3_8B_CHAT),
        _FireworksLlm(
            "accounts/fireworks/models/llama-v3-8b-instruct", LLAMA_3_8B_CHAT
        ),
        _GroqLlm("llama3-8b-8192", LLAMA_3_8B_CHAT),
        _OctoLlm("meta-llama-3-8b-instruct", LLAMA_3_8B_CHAT),
        _PerplexityLlm("llama-3-8b-instruct", LLAMA_3_8B_CHAT),
        _TogetherLlm("meta-llama/Llama-3-8b-chat-hf", LLAMA_3_8B_CHAT),
        _OvhLlm("llama-3-8b-instruct", LLAMA_3_8B_CHAT),
        # Phi-2
        _CloudflareLlm("@cf/microsoft/phi-2", PHI_2),
        _TogetherLlm("microsoft/phi-2", PHI_2),
    ]


def _image_models():
    return [
        _Llm(GPT_4O),
        _Llm(GPT_4_TURBO),
        _Llm("gpt-4-vision-preview", base_url="https://fixie-westus.openai.azure.com"),
        _Llm("claude-3-opus-20240229"),
        _Llm("claude-3-5-sonnet-20240620"),
        _Llm("claude-3-sonnet-20240229"),
        _Llm("gemini-pro-vision"),
        _Llm("gemini-1.5-pro-preview-0514"),
        _Llm("gemini-1.5-flash-preview-0514"),
        _FireworksLlm("accounts/fireworks/models/firellava-13b", "firellava-13b"),
    ]


def _audio_models():
    return [
<<<<<<< HEAD
        # _Llm(GPT_4O), doesn't support audio yet
        # _Llm("gemini-1.5-pro-preview-0514"),
        # _Llm("gemini-1.5-flash-preview-0514"),
=======
        # _Llm(GPT_4O), doesn't suppot audio yet
        # _Llm("gemini-1.5-pro-preview-0514"), 400ing right now
        # _Llm("gemini-1.5-flash-preview-0514"), 400ing right now
>>>>>>> a3d535da
        _Llm(
            "fixie-ai/ultravox-v0.2",
            base_url="https://ultravox.api.fixie.ai/v1",
            api_key=os.getenv("ULTRAVOX_API_KEY"),
        ),
<<<<<<< HEAD
        _Llm(
            "fixie-ai/ultravox-v0.2",
            "baseten.co/ultravox-v0.2",
            base_url="https://bridge.baseten.co/5wovovzq/direct/v1",
            api_key=os.getenv("BASETEN_API_KEY"),
        ),
=======
>>>>>>> a3d535da
    ]


def _video_models():
    return [
        # _Llm(GPT_4O),
        _Llm("gemini-1.5-pro-preview-0514"),
        _Llm("gemini-1.5-flash-preview-0514"),
    ]


def _get_models(mode: str, filter: Optional[str] = None):
    mode_map = {
        "text": _text_models,
        "image": _image_models,
        "audio": _audio_models,
        "video": _video_models,
    }
    if mode not in mode_map:
        raise ValueError(f"Unknown mode {mode}")
    models = mode_map[mode]()
    return [
        m
        for m in models
        if not filter
        or filter in (m.args.get("display_name") or m.args["model"]).lower()
    ]


def _get_prompt(mode: str) -> List[str]:
    if mode == "text":
        return ["Write a nonet about a sunset."]
    elif mode == "image":
        return [
            "Based on the image, explain what will happen next.",
            "--file",
            "media/image/inception.jpeg",
        ]
    elif mode == "audio":
        return [
            "Listen to the following audio and provide a response:",
            "--file",
            "media/audio/boolq.wav",
        ]
    elif mode == "video":
        return [
            "What color is the logo on the screen and how does it relate to what the actor is saying?",
            "--file",
            "media/video/psa.webm",
        ]
    raise ValueError(f"Unknown mode {mode}")


@dataclasses.dataclass
class _Response(dataclasses_json.DataClassJsonMixin):
    time: str
    duration: str
    region: str
    cmd: str
    results: List[llm_request.ApiMetrics]


def _format_response(
    response: _Response, format: str, dlen: int = 0
) -> Tuple[str, str]:
    if format == "json":
        return response.to_json(indent=2), "application/json"
    else:
        s = (
            "| Provider/Model                             | TTR  | TTFT | TPS | Tok | Total |"
            f" {'Response':{dlen}.{dlen}} |\n"
            "| :----------------------------------------- | ---: | ---: | --: | --: | ----: |"
            f" {':--':-<{dlen}.{dlen}} |\n"
        )

        for r in response.results:
            ttr = r.ttr or 0.0
            ttft = r.ttft or 0.0
            tps = r.tps or 0.0
            num_tokens = r.num_tokens or 0
            total_time = r.total_time or 0.0
            output = r.error or r.output.replace("\n", "\\n").strip()
            s += (
                f"| {r.model:42} | {ttr:4.2f} | {ttft:4.2f} | "
                f"{tps:3.0f} | {num_tokens:3} | {total_time:5.2f} | "
                f"{output:{dlen}.{dlen}} |\n"
            )

        s += f"\ntime: {response.time}, duration: {response.duration} region: {response.region}, cmd: {response.cmd}\n"
        return s, "text/markdown"


async def _store_response(gcp_bucket: str, key: str, text: str, content_type: str):
    print(f"Storing results in {gcp_bucket}/{key}")
    storage = gcs.Storage(service_file="service_account.json")
    await storage.upload(gcp_bucket, key, text, content_type=content_type)
    await storage.close()


async def _run(argv: List[str]) -> Tuple[str, str]:
    """
    This function is invoked either from the webapp (via run) or the main function below.
    The args we know about are stored in args, and any unknown args are stored in pass_argv,
    which we'll pass to the _Llm.run function, who will turn them back into a
    single list of flags for consumption by the llm_benchmark.run function.
    """
    time_start = datetime.datetime.now()
    time_str = time_start.isoformat()
    region = os.getenv("FLY_REGION", "local")
    cmd = " ".join(argv)
    args, pass_argv = parser.parse_known_args(argv)
    pass_argv += _get_prompt(args.mode)
    models = _get_models(args.mode, args.filter)
    tasks = []
    for m in models:
        delay = random.uniform(0, args.spread)
        tasks.append(asyncio.create_task(m.run(pass_argv, delay)))
    await asyncio.gather(*tasks)
    results = [t.result() for t in tasks if t.result() is not None]
    elapsed = datetime.datetime.now() - time_start
    elapsed_str = f"{elapsed.total_seconds():.2f}s"
    response = _Response(time_str, elapsed_str, region, cmd, results)
    if args.store:
        path = f"{region}/{args.mode}/{time_str.split('T')[0]}.json"
        json, content_type = _format_response(response, "json")
        await _store_response(DEFAULT_GCS_BUCKET, path, json, content_type)
    return _format_response(response, args.format, args.display_length)


async def run(params: Dict[str, Any]) -> Tuple[str, str]:
    return await _run(_dict_to_argv(params))


async def main():
    text, _ = await _run(sys.argv[1:])
    print(text)


if __name__ == "__main__":
    asyncio.run(main())<|MERGE_RESOLUTION|>--- conflicted
+++ resolved
@@ -362,29 +362,20 @@
 
 def _audio_models():
     return [
-<<<<<<< HEAD
         # _Llm(GPT_4O), doesn't support audio yet
-        # _Llm("gemini-1.5-pro-preview-0514"),
-        # _Llm("gemini-1.5-flash-preview-0514"),
-=======
-        # _Llm(GPT_4O), doesn't suppot audio yet
         # _Llm("gemini-1.5-pro-preview-0514"), 400ing right now
         # _Llm("gemini-1.5-flash-preview-0514"), 400ing right now
->>>>>>> a3d535da
         _Llm(
             "fixie-ai/ultravox-v0.2",
             base_url="https://ultravox.api.fixie.ai/v1",
             api_key=os.getenv("ULTRAVOX_API_KEY"),
         ),
-<<<<<<< HEAD
         _Llm(
             "fixie-ai/ultravox-v0.2",
             "baseten.co/ultravox-v0.2",
             base_url="https://bridge.baseten.co/5wovovzq/direct/v1",
             api_key=os.getenv("BASETEN_API_KEY"),
         ),
-=======
->>>>>>> a3d535da
     ]
 
 
